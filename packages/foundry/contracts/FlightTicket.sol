// SPDX-License-Identifier: MIT
pragma solidity 0.8.26;

import {ERC1155} from "@openzeppelin/contracts/token/ERC1155/ERC1155.sol";
import {ERC1155URIStorage} from "@openzeppelin/contracts/token/ERC1155/extensions/ERC1155URIStorage.sol";
import {Ownable} from "@openzeppelin/contracts/access/Ownable.sol";
import {Address} from "@openzeppelin/contracts/utils/Address.sol";
import {Base64} from "@openzeppelin/contracts/utils/Base64.sol";
import {Strings} from "@openzeppelin/contracts/utils/Strings.sol";

/**
 * @title Flight Ticket Management System
 * @dev ERC1155-based flight ticket system with booking, cancellation, and fund management capabilities
 */
contract FlightTicket is ERC1155URIStorage, Ownable {
    /// @dev Using Open Zeppelin Address
    using Address for address;

    /// @dev Events declarations
    event FlightTicket_FlightCreated(
        uint256 indexed _flightId,
        string _airportOrigin,
        string _airportDestination,
        uint48 _departureTime,
        string _aircraftModel,
        uint16 _totalSeats,
        uint96 _price
    );
    event FlightTicket_SeatBooked(address indexed _passenger, uint256 indexed _flightId);
    event FlightTicket_TicketCancelled(address indexed _passenger, uint256 indexed _flightId);
    event FlightTicket_BalanceClaimed(address indexed _passenger, uint256 _amount);
    event FlightTicket_FundsWithdrawn(uint256 indexed _flightId, uint256 _amount);

    /// @dev Error declarations
    error FlightTicket_InvalidIATA(string _airportOrigin, string _airportDestination);
    error FlightTicket_AircraftCannotBeEmpty(string _aircraftModel);
    error FlightTicket_FlightCannotBeLessThanOneWeek(uint256 _departureTime, uint256 _currentTimestamp);
    error FlightTicket_SeatsMustBeGreaterThanZero(uint256 _totalSeats);
    error FlightTicket_FlightDoesNotExist(uint256 _flightId);
    error FlightTicket_NoSeatsAvailable(uint256 _flightId, uint256 _seatsBooked, uint256 _totalSeats);
    error FlightTicket_IncorrectPaymentAmount(uint256 _flightId, uint256 _msgValue, uint256 _ticketPrice);
    error FlightTicket_FlightTicketFinished(uint256 _ticketFinished);
    error FlightTicket_NoTicketFound(address _sender, uint256 _flightId);
    error FlightTicket_PassengerWithoutBalance(address _passenger);
    error FlightTicket_WaitForFlightTime(uint256 _flightId, uint256 _departureTime);
    error FlightTicket_FlightAlreadyDeparted(uint256 _departureTime, uint256 _currentTimestamp);
    error FlightTicket_TooLateToCancel(uint256 _latestCancelTime, uint256 _currentTimestamp);
    error FlightTicket_TooLateToBook(uint256 _latestBookingTime, uint256 _currentTimestamp);

    /**
     * @dev Struct representing a flight.
     * @param departureTime UNIX timestamp of departure
     * @param totalSeats Maximum seat capacity
     * @param seatsBooked Currently reserved seats
     * @param price Ticket price in wei
     * @param balance Accumulated funds for the flight
     * @param airportOrigin IATA code of departure airport
     * @param airportDestination IATA code of arrival airport
     * @param aircraftModel ICAO aircraft type designation
     */
    struct Flight {
        uint48 departureTime;
        uint16 totalSeats;
        uint16 seatsBooked;
        uint96 price;
        uint96 balance;
        string airportOrigin;
        string airportDestination;
        string aircraftModel;
    }

    /// @dev Mapping from flight ID to Flight struct.
    mapping(uint256 => Flight) public s_flights;

    /// @dev Mapping from passenger address to their balance.
    mapping(address => uint256) public s_passengerBalance;

    /// @dev Counter for flight IDs.
    uint256 public s_flightId;

    /**
     * @notice Initializes the contract.
     * @param _initialOwner Address of the initial contract owner
     */
    constructor(address _initialOwner) 
        ERC1155("") 
        Ownable(_initialOwner) 
    { /* Intentionally empty */ }

    /**
     * @notice Creates a new flight (Owner only)
     * @dev Validates flight details and stores the new flight information.
     * @param _airportOrigin 3-letter IATA airport code of the origin.
     * @param _airportDestination 3-letter IATA airport code of the destination.
     * @param _departureTime Future UNIX timestamp (min 7 days from now).
     * @param _aircraftModel Aircraft type designation (e.g., Boeing 737).
     * @param _totalSeats Total available seats (must be greater than 0).
     */
    function addFlight(
        string calldata _airportOrigin,
        string calldata _airportDestination,
        uint48 _departureTime, // Saves gas compared to uint256
        string calldata _aircraftModel,
        uint16 _totalSeats // Saves gas compared to uint256
    ) external onlyOwner {
        if (bytes(_airportOrigin).length != 3 ||
            bytes(_airportDestination).length != 3 ||
            keccak256(bytes(_airportOrigin)) == keccak256(bytes(_airportDestination))) 
            revert FlightTicket_InvalidIATA(_airportOrigin, _airportDestination);
        if (_departureTime < block.timestamp + 7 days) 
            revert FlightTicket_FlightCannotBeLessThanOneWeek(_departureTime, block.timestamp);
        if (bytes(_aircraftModel).length == 0) 
            revert FlightTicket_AircraftCannotBeEmpty(_aircraftModel);
        if (_totalSeats == 0) 
            revert FlightTicket_SeatsMustBeGreaterThanZero(_totalSeats);

        /// @dev Increments the flight ID counter for the next flight.
        ++s_flightId;

        /// @dev Generates a new flight ID and sets a default ticket price.
        uint256 flightId = s_flightId;
        uint96 price = 0.001 ether;

        /**
         * @dev Stores the flight information in the contract's storage.
         * The flight data includes departure time, total seats, price, and other details.
         */
        s_flights[flightId] = Flight({
            departureTime: uint48(_departureTime),
            totalSeats: _totalSeats,
            seatsBooked: 0,
            price: price,
            balance: 0,
            airportOrigin: _airportOrigin,
            airportDestination: _airportDestination,
            aircraftModel: _aircraftModel
        });

        /// @dev Emits an event containing all relevant flight details.
        emit FlightTicket_FlightCreated(
            flightId,
            _airportOrigin,
            _airportDestination,
            _departureTime,
            _aircraftModel,
            _totalSeats,
            price
        );

        _updateFlightURI(flightId);
    }

    /**
     * @notice Internal function to update flight metadata URI.
     * @param _flightId The ID of the flight.
     */
    function _updateFlightURI(uint256 _flightId) internal {
        string memory baseURI = "<https://ipfs.io/ipfs/bafkreihqotmgl5nz5mtytsfcgs33pw27bfl2wll5u4hilbsp7w7b5jc2pu/>";
        string memory tokenURI = string(abi.encodePacked(baseURI, _uintToString(_flightId), ".json"));
        _setURI(_flightId, tokenURI);
    }

    /**
     * @dev Converts a uint256 to a string.
     * @param _value The integer to convert.
     * @return The string representation.
     */
    function _uintToString(uint256 _value) internal pure returns (string memory) {
        if (_value == 0) return "0";
        uint256 temp = _value;
        uint256 digits;
        while (temp != 0) {
            digits++;
            temp /= 10;
        }
        bytes memory buffer = new bytes(digits);
        while (_value != 0) {
            digits -= 1;
            buffer[digits] = bytes1(uint8(48 + _value % 10));
            _value /= 10;
        }
        return string(buffer);
    }

    function getFlight(uint256 _flightId) external view returns(Flight memory flight) {
        return flight = s_flights[_flightId];
    }

    /**
     * @notice Returns the available seats for the specified flight.
     * @dev This function checks if the flight exists and calculates the remaining available seats by subtracting
     * the number of booked seats from the total seats. If the flight ID is invalid, it reverts.
     * @param _flightId The ID of the flight for which to check the available seats.
     * @return availableSeats_ The number of remaining available seats for the specified flight.
     */
    function getSeatStatus(uint256 _flightId) external view returns (uint256 availableSeats_) {
        /// @dev Checks if the flight ID is valid. Reverts if the flight does not exist.
        if (_flightId >= s_flightId) revert FlightTicket_FlightDoesNotExist(_flightId);

        /// @dev Returns the number of available seats by subtracting the number of booked seats from total seats.
        return s_flights[_flightId].totalSeats - s_flights[_flightId].seatsBooked;
    }

    /**
     * @notice Books a seat on the specified flight by the caller.
     * @dev Implements the Checks-Effects-Interactions (CEI) pattern to ensure the integrity of the contract state.
     * This function allows users to book a seat on a flight by paying the exact ticket price. It also ensures 
     * that all necessary conditions are met before the booking is finalized, including seat availability, 
     * payment correctness, and balance overflow prevention.
     * @param _flightId The ID of the flight to book the seat for.
     */
    function bookSeat(uint256 _flightId) external payable {
        /// @notice CHECKS
        /// @dev Validates that the flight ID exists. Reverts if the flight does not exist.
        if (_flightId >= s_flightId) revert FlightTicket_FlightDoesNotExist(_flightId);

        /**
         * @dev Ensures that the booking is made at least one hour before the flight's departure.
         * Reverts if the booking is attempted too close to the flight's departure time.
         */
        if (block.timestamp >= s_flights[_flightId].departureTime - 1 hours) 
            revert FlightTicket_FlightTicketFinished(s_flights[_flightId].departureTime - 1 hours);
        
        Flight storage flight = s_flights[_flightId];

        /// @dev Ensures that there are available seats for booking. Reverts if all seats are booked.
        if (flight.seatsBooked >= flight.totalSeats) 
            revert FlightTicket_NoSeatsAvailable(_flightId, flight.seatsBooked, flight.totalSeats);

        /**
         * @dev Verifies that the payment made by the caller is exactly equal to the flight's ticket price.
         * Reverts if the payment amount is incorrect.
         */
        if (flight.price != msg.value)
            revert FlightTicket_IncorrectPaymentAmount(_flightId, msg.value, flight.price);

        /// @notice EFFECTS
        /**
         * @dev Increments the number of booked seats and updates the flight's balance.
         * The booking is successfully processed in the contract's state.
         */
        ++flight.seatsBooked;
        flight.balance = uint96(flight.balance + msg.value); // Safe conversion after overflow check

        /// @dev Emits an event indicating that a seat has been successfully booked for the caller.
        emit FlightTicket_SeatBooked(msg.sender, _flightId);

        /// @notice INTERACTIONS
        /**
         * @dev Mints a new ERC1155 token representing the seat booking for the caller.
         * The caller receives a token for the booked seat.
         * ERC1155 internal interaction
         */
        _mint(msg.sender, _flightId, 1, "");
    }

    /**
     * @notice Books a seat on a specified flight using the caller's passenger balance.
     * @dev Implements the Checks-Effects-Interactions (CEI) pattern to ensure the integrity of the contract state.
     * This function allows users to book a seat by paying with their existing passenger balance. 
     * The function verifies the available balance, ensures that the flight exists, and checks seat availability before 
     * finalizing the booking.
     * @param _flightId The ID of the flight to book the seat for.
     */
    function bookSeatUsingPassengerBalance(uint256 _flightId) external {
        /// @notice CHECKS
        /// @dev Validates that the flight ID exists. Reverts if the flight does not exist.
        if (_flightId >= s_flightId) revert FlightTicket_FlightDoesNotExist(_flightId);

        /**
         * @dev Ensures that the booking is made at least one hour before the flight's departure.
         * Reverts if the booking is attempted too close to the flight's departure time.
         */
        if (block.timestamp >= s_flights[_flightId].departureTime - 1 hours) 
            revert FlightTicket_FlightTicketFinished(s_flights[_flightId].departureTime - 1 hours);
            
        Flight storage flight = s_flights[_flightId];

        /// @dev Ensures that there are available seats for booking. Reverts if all seats are booked.
        if (flight.seatsBooked >= flight.totalSeats) 
            revert FlightTicket_NoSeatsAvailable(_flightId, flight.seatsBooked, flight.totalSeats);
        
        /**
         * @dev Verifies that the caller's passenger balance is sufficient to cover the flight's ticket price.
         * Reverts if the balance is less than the price.
         */
        if(flight.price > s_passengerBalance[msg.sender])
            revert FlightTicket_IncorrectPaymentAmount(_flightId, s_passengerBalance[msg.sender], flight.price);

        /// @dev Deducts the ticket price from the caller's passenger balance.
        s_passengerBalance[msg.sender] = s_passengerBalance[msg.sender] - flight.price;        

        /// @notice EFFECTS
        /**
         * @dev Increments the number of booked seats and updates the flight's balance.
         * The booking is successfully processed in the contract's state.
         */
        ++flight.seatsBooked;
        flight.balance = flight.balance + flight.price;

        /// @dev Emits an event indicating that a seat has been successfully booked for the caller.
        emit FlightTicket_SeatBooked(msg.sender, _flightId);

        /// @notice INTERACTIONS
        /**
         * @dev Mints a new ERC1155 token representing the seat booking for the caller.
         * The caller receives a token for the booked seat.
         * ERC1155 internal interaction
         */
        _mint(msg.sender, _flightId, 1, "");
    }

    function addPassengerBalance() external payable {
<<<<<<< HEAD
        if (msg.value == 0 )  revert FlightTicket_PassengerWithoutBalance(msg.sender);
        if (msg.value > type(uint96).max) revert FlightTicket_BalanceOverflow(0, 0, msg.value);
        if (s_passengerBalance[msg.sender] + msg.value > type(uint96).max) 
            revert FlightTicket_BalanceOverflow(0, s_passengerBalance[msg.sender], msg.value);
=======
>>>>>>> 2f51488a
        s_passengerBalance[msg.sender] = s_passengerBalance[msg.sender] + msg.value;
    }
    
    /**
     * @notice Returns the balance of the caller's passenger account.
     * @dev This function checks if the caller has a non-zero balance and returns it. 
     * If the caller's balance is zero, it reverts with an appropriate error.
     * @return balance_ The balance of the caller's passenger account.
     */
    function getPassengerBalance(address _passenger) external view returns(uint256 balance_) {
        ///
        return s_passengerBalance[_passenger];
    }

    /**
     * @notice Cancels a booked ticket for the caller.
     * @dev Implements strict validation and the Checks-Effects-Interactions (CEI) pattern to ensure the ticket can be 
     * canceled. The function ensures the flight has not yet departed, and that the cancellation is requested 
     * at least an hour before departure. It refunds the ticket price to the caller's balance and burns the ticket.
     * @param _flightId The ID of the flight to cancel the ticket for.
     */
    function cancelTicket(uint256 _flightId) external {
        /// @notice CHECKS
        /// @dev Validates that the flight ID exists. Reverts if the flight does not exist.
        if (_flightId >= s_flightId) revert FlightTicket_FlightDoesNotExist(_flightId);
        /// @dev Verifies that the caller holds a ticket for the specified flight. Reverts if no ticket is found.
        if (balanceOf(msg.sender, _flightId) == 0) revert FlightTicket_NoTicketFound(msg.sender, _flightId);

        /**
         * @dev Ensures that the cancellation is requested at least one hour before the flight's departure.
         * Reverts if the cancellation is requested too close to the departure time.
         */
        if (block.timestamp >= s_flights[_flightId].departureTime - 1 hours) {
            revert FlightTicket_FlightTicketFinished(s_flights[_flightId].departureTime - 1 hours);
        }
        
        Flight storage flight = s_flights[_flightId];

        /// @dev Verifies that the flight has not yet departed. Reverts if the flight has already departed.
        if (block.timestamp >= flight.departureTime) {
            revert FlightTicket_FlightAlreadyDeparted(flight.departureTime, block.timestamp);
        }

        /// @dev Ensures that the cancellation is requested before it is too late (less than an hour before departure).
        if (block.timestamp >= flight.departureTime - 1 hours) {
            revert FlightTicket_TooLateToCancel(flight.departureTime, block.timestamp);
        }

        /// @notice EFFECTS
        /// @dev Updates the flight's seat bookings and balance. Refunds the ticket price to the caller's balance.
        --flight.seatsBooked;
        flight.balance = flight.balance - flight.price;
        s_passengerBalance[msg.sender] = s_passengerBalance[msg.sender] + flight.price;

        /// @dev Emits an event indicating that the ticket has been successfully canceled.
        emit FlightTicket_TicketCancelled(msg.sender, _flightId);

        /**
         * @dev Burns the ticket from the caller's account, representing the cancellation of the seat booking.
         * ERC1155 internal interaction
         */ 
        _burn(msg.sender, _flightId, 1);
    }

    /**
     * @notice Withdraws the caller's accumulated passenger balance.
     * @dev Implements the pull payment pattern. The caller can withdraw their balance as ether.
     * This function ensures that only a non-zero balance can be withdrawn and that the transfer is successful.
     */
    function claimPassengerBalance() external {
        /// @notice CHECKS

        uint256 amount = s_passengerBalance[msg.sender];
        /// @dev Verifies that the caller's balance is greater than zero before proceeding with the claim.
        if (amount == 0) revert FlightTicket_PassengerWithoutBalance(msg.sender);

        /// @notice EFFECTS
        /// @dev Resets the caller's balance to zero and emits an event with the claimed amount.
        s_passengerBalance[msg.sender] = 0;
        emit FlightTicket_BalanceClaimed(msg.sender, amount);

        /// @notice INTERACTIONS
        /**
         * @dev Transfers the accumulated balance to the caller as ether.
         * Uses the `call` method to transfer funds and ensures the transfer was successful.
         */
        (bool success, ) = payable(msg.sender).call{value: amount}("");
        require(success, "Transfer failed");
    }
    
    /**
     * @notice Returns the accumulated balance for the specified flight.
     * @dev This function is available only to the contract owner. It allows the owner to check the total 
     * balance accumulated from ticket bookings for a specific flight.
     * @param _flightId The ID of the flight to check the balance for.
     * @return balance_ The current accumulated balance for the flight.
     */
    function getFlightBalance(uint256 _flightId) external view onlyOwner returns (uint256 balance_) {
        /// @dev Verifies that the specified flight exists. Reverts if the flight does not exist.
        if (_flightId >= s_flightId) revert FlightTicket_FlightDoesNotExist(_flightId);
        return s_flights[_flightId].balance;
    }

    /**
     * @notice Withdraws the accumulated funds from the specified flight after its departure.
     * @dev Implements the Checks-Effects-Interactions (CEI) pattern to ensure correct fund withdrawal 
     * after the flight has departed. The contract owner can only withdraw the funds once the flight has departed.
     * @param _flightId The ID of the flight to withdraw funds from.
     */
    function withdrawFlightFunds(uint256 _flightId) external onlyOwner {
        /// @notice CHECKS
        /// @dev Validates that the specified flight exists. Reverts if the flight does not exist.
        if (_flightId >= s_flightId) revert FlightTicket_FlightDoesNotExist(_flightId);
        
        Flight storage flight = s_flights[_flightId];
        
        /**
         * @dev Ensures that the flight has already departed before the funds can be withdrawn.
         * Reverts if the withdrawal is attempted before the flight's departure time.
         */
        if (block.timestamp < flight.departureTime) {
            revert FlightTicket_WaitForFlightTime(_flightId, flight.departureTime);
        }

        /// @notice EFFECTS
        /// @dev Stores the accumulated balance, resets the flight's balance, and emits an event.
        uint256 amount = flight.balance;
        flight.balance = 0;
        emit FlightTicket_FundsWithdrawn(_flightId, amount);

        /// @notice INTERACTIONS
        /**
         * @dev Transfers the accumulated funds to the owner of the contract. 
         * Ensures the transfer is successful. Consider using Address.sendValue for security.
         */
        (bool success, ) = payable(msg.sender).call{value: amount}("");
        require(success, "Transfer failed");
    }
}<|MERGE_RESOLUTION|>--- conflicted
+++ resolved
@@ -311,13 +311,10 @@
     }
 
     function addPassengerBalance() external payable {
-<<<<<<< HEAD
         if (msg.value == 0 )  revert FlightTicket_PassengerWithoutBalance(msg.sender);
         if (msg.value > type(uint96).max) revert FlightTicket_BalanceOverflow(0, 0, msg.value);
         if (s_passengerBalance[msg.sender] + msg.value > type(uint96).max) 
             revert FlightTicket_BalanceOverflow(0, s_passengerBalance[msg.sender], msg.value);
-=======
->>>>>>> 2f51488a
         s_passengerBalance[msg.sender] = s_passengerBalance[msg.sender] + msg.value;
     }
     
