--- conflicted
+++ resolved
@@ -20,14 +20,6 @@
         uint256 _departureTime,
         string _aircraftModel,
         uint256 _totalSeats,
-<<<<<<< HEAD
-        uint256 _price);
-
-    event FlightTicket_SeatBooked(address indexed _passenger, uint256 _flightId);
-    event FlightTicket_TicketCancelled(address indexed _passenger, uint256 _flightId);
-    event FlightTicket_BalanceClaimed(address _passenger, uint256 _amount);
-    event FlightTicket_FundsWithdrawn(uint256 _flightId, uint256 _amount);
-=======
         uint256 _price
     );
     event FlightTicket_SeatBooked(address indexed _passenger, uint256 indexed _flightId);
@@ -36,34 +28,12 @@
     event FlightTicket_FundsWithdrawn(uint256 indexed _flightId, uint256 _amount);
 
     // Error declarations
->>>>>>> 28027ad6
     error FlightTicket_AirportsCannotBeEmpty(string _airportOrigin, string _airportDestination);
     error FlightTicket_AircraftCannotBeEmpty(string _aircraftModel);
     error FlightTicket_FlightCannotBeLessThanOneDay(uint256 _departureTime, uint256 _currentTimestamp);
     error FlightTicket_SeatsMustBeGreaterThanZero(uint256 _totalSeats);
     error FlightTicket_FlightDoesNotExist(uint256 _flightId);
     error FlightTicket_NoSeatsAvailable(uint256 _flightId, uint256 _seatsBooked, uint256 _totalSeats);
-<<<<<<< HEAD
-    error FlightTicket_IncorrectPaymentAmount(uint256 _flightId, 
-    uint256 _seatsBooked, uint256 _totalSeats);
-    error FlightTicket_FlightTicketFinished(uint256 _ticketFinished);
-    error FlightTicket_NoTicketFound(address _sender, uint256 _flightId);
-    error FlightTicket_NoBalanceToClaim(address _passenger);
-    error FlightTicket_WaitForFlightTime(uint256 _flightId, uint256 _departureTime);
-
-    
-/*
-uint256 departureTime = recebe o block.timestamp
-deve ser convertido para Unix timestamp na regra front/back antes de chegar no contrato
-departureTime deve receber o block.timestamp do horario definido para decolagem do voo convertido
-block.timestamp == 01/01/70 Unix timestamp
-*/
-
-    // eficiencia de vars*
-    struct Flight {
-        string airportOrigin; // GRU, CNF, CWB
-        string airportDestination; // GRU, CNF, CWB
-=======
     error FlightTicket_IncorrectPaymentAmount(uint256 _flightId, uint256 _sentValue, uint256 _requiredPrice);
     error FlightTicket_NoTicketFound(address _sender, uint256 _flightId);
     error FlightTicket_NoBalanceToClaim(address _passenger);
@@ -86,7 +56,6 @@
     struct Flight {
         string airportOrigin;
         string airportDestination;
->>>>>>> 28027ad6
         uint256 departureTime;
         string aircraftModel;
         uint256 totalSeats;
@@ -100,10 +69,6 @@
     mapping(address => uint256) public s_passengerBalance;
     uint256 public s_flightId;
 
-<<<<<<< HEAD
-    constructor(address _initialOwner) ERC1155("https://localhost:5626/ticket/{id}") 
-    Ownable(_initialOwner) {}
-=======
     /**
      * @notice Initializes the contract
      * @param _initialOwner Address of initial contract owner
@@ -114,7 +79,6 @@
     {
         // Intentionally empty
     }
->>>>>>> 28027ad6
 
     /**
      * @notice Creates a new flight (Owner only)
@@ -130,27 +94,6 @@
         string calldata _airportDestination,
         uint256 _departureTime,
         string calldata _aircraftModel,
-<<<<<<< HEAD
-        uint256 _totalSeats) external onlyOwner {
-        if (bytes(_airportOrigin).length == 0 ||
-            bytes(_airportDestination).length == 0) {
-                revert FlightTicket_AirportsCannotBeEmpty(_airportOrigin, _airportDestination);
-            }
-        if (_departureTime <= block.timestamp + 1 days) 
-        revert FlightTicket_FlightCannotBeLessThanOneDay(_departureTime, block.timestamp);
-        if (bytes(_aircraftModel).length == 0) 
-        revert FlightTicket_AircraftCannotBeEmpty(_aircraftModel);
-        if (_totalSeats == 0) revert FlightTicket_SeatsMustBeGreaterThanZero(_totalSeats);
-
-        // uint256 departureTime = block.timestamp + 14 days;
-        uint256 price = 0.001 ether;
-
-        emit FlightTicket_FlightCreated(s_flightId, _airportOrigin, 
-        _airportDestination, _departureTime, _aircraftModel, _totalSeats, price);
-
-        s_flights[s_flightId] = Flight(_airportOrigin, 
-        _airportDestination, _departureTime, _aircraftModel, _totalSeats, price, 0, 0);
-=======
         uint256 _totalSeats
     ) external onlyOwner {
         // CHECKS //
@@ -166,7 +109,6 @@
         if (_totalSeats == 0) {
             revert FlightTicket_SeatsMustBeGreaterThanZero(_totalSeats);
         }
->>>>>>> 28027ad6
 
         // EFFECTS //
         uint256 price = 0.001 ether;
@@ -217,17 +159,6 @@
         if (_flightId >= s_flightId) revert FlightTicket_FlightDoesNotExist(_flightId);
         
         Flight storage flight = s_flights[_flightId];
-<<<<<<< HEAD
-
-        if (flight.seatsBooked >= flight.totalSeats) 
-        revert FlightTicket_NoSeatsAvailable(_flightId, flight.seatsBooked, flight.totalSeats);
-
-        if (msg.value > flight.price || msg.value < flight.price) 
-        revert FlightTicket_IncorrectPaymentAmount(_flightId, msg.value, flight.price);
-
-        if (block.timestamp >= s_flights[_flightId].departureTime - 1 hours) {
-            revert FlightTicket_FlightTicketFinished(s_flights[_flightId].departureTime - 1 hours);
-=======
         
         if (flight.seatsBooked >= flight.totalSeats) {
             revert FlightTicket_NoSeatsAvailable(_flightId, flight.seatsBooked, flight.totalSeats);
@@ -237,7 +168,6 @@
         }
         if (block.timestamp >= flight.departureTime - 1 hours) {
             revert FlightTicket_TooLateToBook(flight.departureTime - 1 hours, block.timestamp);
->>>>>>> 28027ad6
         }
 
         // EFFECTS //
@@ -255,17 +185,10 @@
      * @param _flightId ID of the flight to cancel
      */
     function cancelTicket(uint256 _flightId) external {
-<<<<<<< HEAD
-        if (balanceOf(msg.sender, _flightId) == 0) 
-        revert FlightTicket_NoTicketFound(msg.sender, _flightId);
-        if (block.timestamp >= s_flights[_flightId].departureTime - 1 hours) {
-            revert FlightTicket_FlightTicketFinished(s_flights[_flightId].departureTime - 1 hours);
-=======
         // CHECKS //
         if (_flightId >= s_flightId) revert FlightTicket_FlightDoesNotExist(_flightId);
         if (balanceOf(msg.sender, _flightId) == 0) {
             revert FlightTicket_NoTicketFound(msg.sender, _flightId);
->>>>>>> 28027ad6
         }
         
         Flight storage flight = s_flights[_flightId];
@@ -304,28 +227,16 @@
         require(success, "Claim failed");
     }
 
-<<<<<<< HEAD
-=======
     /**
      * @notice Returns flight balance (Owner only)
      * @param _flightId ID of the flight to check
      * @return balance Current accumulated balance
      */
->>>>>>> 28027ad6
     function getFlightBalance(uint256 _flightId) external view onlyOwner returns (uint256) {
         if (_flightId >= s_flightId) revert FlightTicket_FlightDoesNotExist(_flightId);
         return s_flights[_flightId].balance;
     }
 
-<<<<<<< HEAD
-    function withdrawFlightFunds(uint256 _flightId) external onlyOwner {
-        if (_flightId >= s_flightId) revert FlightTicket_FlightDoesNotExist(_flightId);
-        
-        if (block.timestamp > s_flights[s_flightId].departureTime) 
-        revert FlightTicket_WaitForFlightTime(_flightId, s_flights[s_flightId].departureTime);
-
-        Flight storage flight = s_flights[_flightId];
-=======
     /**
      * @notice Withdraws flight funds after departure (Owner only)
      * @dev Implements CEI pattern with fund transfer
@@ -339,21 +250,14 @@
         if (block.timestamp < flight.departureTime) {
             revert FlightTicket_WaitForFlightTime(_flightId, flight.departureTime);
         }
->>>>>>> 28027ad6
 
         // EFFECTS //
         uint256 amount = flight.balance;
         flight.balance = 0;
         emit FlightTicket_FundsWithdrawn(_flightId, amount);
 
-<<<<<<< HEAD
-        emit FlightTicket_FundsWithdrawn(_flightId, amount);
-
-        (bool success, ) = msg.sender.call{value: amount}("");
-=======
         // INTERACTIONS //
         (bool success, ) = msg.sender.call{value: amount}("");  // Consider using Address.sendValue
->>>>>>> 28027ad6
         require(success, "Transfer failed");
     }
 }